on:
  push:
    branches: [main]
  pull_request:
name: CI
concurrency:
  group: release-${{ github.sha }}
jobs:
  flatpak:
    name: Flatpak
    runs-on: ubuntu-latest
    container:
      image: bilelmoussaoui/flatpak-github-actions:gnome-45
      options: --privileged
    steps:
    - name: Checkout
      uses: actions/checkout@v4

    - name: Flatpak Builder
      uses: flatpak/flatpak-github-actions/flatpak-builder@v6.3
      with:
        bundle: page.kramo.Cartridges.Devel.flatpak
        manifest-path: flatpak/page.kramo.Cartridges.Devel.json

  windows:
    name: Windows
    runs-on: windows-latest
    steps:
      - name: Checkout
        uses: actions/checkout@v4

      - name: Setup MSYS2
        uses: msys2/setup-msys2@v2
        with:
          msystem: UCRT64
          update: true
          install: mingw-w64-ucrt-x86_64-gtk4 mingw-w64-ucrt-x86_64-libadwaita mingw-w64-ucrt-x86_64-python-gobject mingw-w64-ucrt-x86_64-python-yaml mingw-w64-ucrt-x86_64-python-requests mingw-w64-ucrt-x86_64-python-pillow mingw-w64-ucrt-x86_64-desktop-file-utils mingw-w64-ucrt-x86_64-ca-certificates mingw-w64-ucrt-x86_64-meson git
<<<<<<< HEAD
          install: mingw-w64-ucrt-x86_64-gtk4 mingw-w64-ucrt-x86_64-libadwaita mingw-w64-ucrt-x86_64-python-gobject mingw-w64-ucrt-x86_64-python-yaml mingw-w64-ucrt-x86_64-python-requests mingw-w64-ucrt-x86_64-python-pillow mingw-w64-ucrt-x86_64-ca-certificates mingw-w64-ucrt-x86_64-meson git
=======
>>>>>>> f3bd8b89

      - name: Compile
        shell: msys2 {0}
        run: |
          meson setup _build
          ninja -C _build install
          pacman --noconfirm -Rs mingw-w64-ucrt-x86_64-desktop-file-utils mingw-w64-ucrt-x86_64-meson git
<<<<<<< HEAD
          pacman --noconfirm -Rs mingw-w64-ucrt-x86_64-meson git
=======
>>>>>>> f3bd8b89

      - name: Test
        shell: msys2 {0}
        run: |
          set +e
          timeout 2 cartridges; [ "$?" -eq "124" ]

      - name: Inno Setup
        run: iscc ".\_build\windows\Cartridges.iss"

      - name: Upload Artifact
        uses: actions/upload-artifact@v3
        with:
          name: Windows Installer
          path: _build/windows/Output/Cartridges Setup.exe<|MERGE_RESOLUTION|>--- conflicted
+++ resolved
@@ -35,10 +35,6 @@
           msystem: UCRT64
           update: true
           install: mingw-w64-ucrt-x86_64-gtk4 mingw-w64-ucrt-x86_64-libadwaita mingw-w64-ucrt-x86_64-python-gobject mingw-w64-ucrt-x86_64-python-yaml mingw-w64-ucrt-x86_64-python-requests mingw-w64-ucrt-x86_64-python-pillow mingw-w64-ucrt-x86_64-desktop-file-utils mingw-w64-ucrt-x86_64-ca-certificates mingw-w64-ucrt-x86_64-meson git
-<<<<<<< HEAD
-          install: mingw-w64-ucrt-x86_64-gtk4 mingw-w64-ucrt-x86_64-libadwaita mingw-w64-ucrt-x86_64-python-gobject mingw-w64-ucrt-x86_64-python-yaml mingw-w64-ucrt-x86_64-python-requests mingw-w64-ucrt-x86_64-python-pillow mingw-w64-ucrt-x86_64-ca-certificates mingw-w64-ucrt-x86_64-meson git
-=======
->>>>>>> f3bd8b89
 
       - name: Compile
         shell: msys2 {0}
@@ -46,10 +42,6 @@
           meson setup _build
           ninja -C _build install
           pacman --noconfirm -Rs mingw-w64-ucrt-x86_64-desktop-file-utils mingw-w64-ucrt-x86_64-meson git
-<<<<<<< HEAD
-          pacman --noconfirm -Rs mingw-w64-ucrt-x86_64-meson git
-=======
->>>>>>> f3bd8b89
 
       - name: Test
         shell: msys2 {0}
