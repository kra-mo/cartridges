--- conflicted
+++ resolved
@@ -8,7 +8,6 @@
   install_dir: get_option('bindir')
 )
 
-<<<<<<< HEAD
 install_subdir('importer', install_dir: moduledir)
 install_subdir('importers', install_dir: moduledir)
 install_subdir('utils', install_dir: moduledir)
@@ -21,35 +20,11 @@
     'details_window.py',
     'game.py',
     'game_cover.py',
-    'shared.py',
+    configure_file(
+      input: 'shared.py.in',
+      output: 'shared.py',
+      configuration: conf
+    )
   ],
   install_dir: moduledir
-)
-=======
-cartridges_sources = [
-  configure_file(
-    input: 'shared.py.in',
-    output: 'shared.py',
-    configuration: conf
-  ),
-  '__init__.py',
-  'main.py',
-  'window.py',
-  'preferences.py',
-  'details_window.py',
-  'game.py',
-  'game_cover.py',
-  'importers/steam_importer.py',
-  'importers/lutris_importer.py',
-  'importers/heroic_importer.py',
-  'importers/bottles_importer.py',
-  'importers/itch_importer.py',
-  'utils/importer.py',
-  'utils/steamgriddb.py',
-  'utils/save_cover.py',
-  'utils/create_dialog.py',
-  'utils/check_install.py'
-]
-
-install_data(cartridges_sources, install_dir: moduledir)
->>>>>>> 6f69344a
+)