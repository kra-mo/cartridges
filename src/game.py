--- conflicted
+++ resolved
@@ -66,10 +66,7 @@
 
         self.win = shared.win
         self.app = self.win.get_application()
-<<<<<<< HEAD
-=======
         self.version = shared.SPEC_VERSION
->>>>>>> 6f69344a
 
         self.update_values(data)
 
