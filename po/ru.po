# SOME DESCRIPTIVE TITLE.
# Copyright (C) YEAR THE PACKAGE'S COPYRIGHT HOLDER
# This file is distributed under the same license as the cartridges package.
# Сергей <asvmail.as@gmail.com>, 2023, 2024.
# kramo <contact@kramo.hu>, 2023.
# Сергей Ворон <voron.s.a@gmail.com>, 2023.
# Weblate Translation Memory <noreply-mt-weblate-translation-memory@weblate.org>, 2024.
msgid ""
msgstr ""
"Project-Id-Version: cartridges\n"
"Report-Msgid-Bugs-To: \n"
<<<<<<< HEAD
"POT-Creation-Date: 2024-11-03 16:33+0100\n"
"PO-Revision-Date: 2023-12-15 13:10+0000\n"
"Last-Translator: Сергей <asvmail.as@gmail.com>\n"
=======
"POT-Creation-Date: 2024-11-02 23:03+0100\n"
"PO-Revision-Date: 2024-11-05 09:49+0000\n"
"Last-Translator: Weblate Translation Memory <noreply-mt-weblate-translation-"
"memory@weblate.org>\n"
>>>>>>> 91cab62f
"Language-Team: Russian <https://hosted.weblate.org/projects/cartridges/"
"cartridges/ru/>\n"
"Language: ru\n"
"MIME-Version: 1.0\n"
"Content-Type: text/plain; charset=UTF-8\n"
"Content-Transfer-Encoding: 8bit\n"
"Plural-Forms: nplurals=3; plural=(n%10==1 && n%100!=11 ? 0 : n%10>=2 && "
"n%10<=4 && (n%100<10 || n%100>=20) ? 1 : 2);\n"
"X-Generator: Weblate 5.8.2\n"

#: data/page.kramo.Cartridges.desktop.in:3
#: data/page.kramo.Cartridges.metainfo.xml.in:9
#: data/page.kramo.Cartridges.metainfo.xml.in:40 data/gtk/window.blp:47
#: data/gtk/window.blp:83
msgid "Cartridges"
msgstr "Картриджи"

#: data/page.kramo.Cartridges.desktop.in:4
msgid "Game Launcher"
msgstr "Средство запуска игр"

#: data/page.kramo.Cartridges.desktop.in:5
#: data/page.kramo.Cartridges.metainfo.xml.in:10
msgid "Launch all your games"
msgstr "Запускайте все свои игры"

#: data/page.kramo.Cartridges.desktop.in:11
msgid ""
"gaming;launcher;steam;lutris;heroic;bottles;itch;flatpak;legendary;retroarch;"
msgstr ""
"gaming;launcher;steam;lutris;heroic;bottles;itch;flatpak;legendary;retroarch;"
"игры;стим;"

#: data/page.kramo.Cartridges.metainfo.xml.in:12
msgid ""
"Cartridges is a simple game launcher for all of your games. It has support "
"for importing games from Steam, Lutris, Heroic and more with no login "
"necessary. You can sort and hide games or download cover art from "
"SteamGridDB."
msgstr ""
"Картриджи - это простое приложение для запуска ваших игр. Оно поддерживает "
"импорт игр из Steam, Lutris, Heroic и других без необходимости входа в "
"систему. Вы можете сортировать и скрывать игры или загружать обложки из "
"SteamGridDB."

#: data/page.kramo.Cartridges.metainfo.xml.in:44 data/gtk/window.blp:320
#: cartridges/details_dialog.py:77
msgid "Game Details"
msgstr "Подробности об игре"

#: data/page.kramo.Cartridges.metainfo.xml.in:48
msgid "Edit Game Details"
msgstr "Редактировать подробности об игре"

#: data/page.kramo.Cartridges.metainfo.xml.in:52 data/gtk/help-overlay.blp:19
#: data/gtk/window.blp:543 cartridges/details_dialog.py:276
#: cartridges/importer/importer.py:319 cartridges/importer/importer.py:369
msgid "Preferences"
msgstr "Параметры"

#: data/gtk/details-dialog.blp:15
msgid "Cancel"
msgstr "Отменить"

#: data/gtk/details-dialog.blp:45
msgid "New Cover"
msgstr "Новая обложка"

#: data/gtk/details-dialog.blp:64
msgid "Delete Cover"
msgstr "Удалить обложку"

#: data/gtk/details-dialog.blp:92 data/gtk/game.blp:80
msgid "Title"
msgstr "Название"

#: data/gtk/details-dialog.blp:96
msgid "Developer (optional)"
msgstr "Разработчик (необязательно)"

#: data/gtk/details-dialog.blp:102
msgid "Executable"
msgstr "Исполняемый"

#: data/gtk/details-dialog.blp:108
msgid "Select File"
msgstr "Выбрать файл"

#: data/gtk/details-dialog.blp:119
msgid "More Info"
msgstr "Дополнительная информация"

#: data/gtk/game.blp:101 data/gtk/game.blp:109 data/gtk/window.blp:444
msgid "Edit"
msgstr "Редактировать"

#: data/gtk/game.blp:102 cartridges/window.py:359
msgid "Hide"
msgstr "Скрыть"

#: data/gtk/game.blp:103 data/gtk/game.blp:111 data/gtk/window.blp:464
msgid "Remove"
msgstr "Удалить"

#: data/gtk/game.blp:110 cartridges/window.py:361
msgid "Unhide"
msgstr "Показать"

#: data/gtk/help-overlay.blp:11 data/gtk/preferences.blp:9
msgid "General"
msgstr "Общее"

#: data/gtk/help-overlay.blp:14 data/gtk/window.blp:207 data/gtk/window.blp:223
#: data/gtk/window.blp:274 data/gtk/window.blp:290 data/gtk/window.blp:475
msgid "Search"
msgstr "Поиск"

#: data/gtk/help-overlay.blp:24 data/gtk/window.blp:544
msgid "Keyboard Shortcuts"
msgstr "Комбинации клавиш"

#: data/gtk/help-overlay.blp:29 cartridges/game.py:103
#: cartridges/preferences.py:137 cartridges/importer/importer.py:386
msgid "Undo"
msgstr "Вернуть"

#: data/gtk/help-overlay.blp:34
msgid "Quit"
msgstr "Выйти"

#: data/gtk/help-overlay.blp:39 data/gtk/window.blp:92 data/gtk/window.blp:187
msgid "Toggle Sidebar"
msgstr "Переключить боковую панель"

#: data/gtk/help-overlay.blp:44 data/gtk/window.blp:200 data/gtk/window.blp:267
msgid "Main Menu"
msgstr "Главное меню"

#: data/gtk/help-overlay.blp:50
msgid "Games"
msgstr "Игры"

#: data/gtk/help-overlay.blp:53 data/gtk/window.blp:193 data/gtk/window.blp:551
msgid "Add Game"
msgstr "Добавить игру"

#: data/gtk/help-overlay.blp:58 data/gtk/preferences.blp:58
#: data/gtk/window.blp:27 data/gtk/window.blp:555
msgid "Import"
msgstr "Импорт"

#: data/gtk/help-overlay.blp:63
msgid "Show Hidden Games"
msgstr "Показать скрытые игры"

#: data/gtk/help-overlay.blp:68
msgid "Remove Game"
msgstr "Удалить игру"

#: data/gtk/preferences.blp:13 data/gtk/preferences.blp:62
#: data/gtk/preferences.blp:365
msgid "Behavior"
msgstr "Поведение"

#: data/gtk/preferences.blp:16
msgid "Exit After Launching Games"
msgstr "Выход из приложения после запуска игры"

#: data/gtk/preferences.blp:20
msgid "Cover Image Launches Game"
msgstr "Запускать игры используя изображение обложки"

#: data/gtk/preferences.blp:21
msgid "Swaps the behavior of the cover image and the play button"
msgstr "Меняет местами поведение изображения обложки и кнопки запуска"

#: data/gtk/preferences.blp:26 cartridges/details_dialog.py:91
msgid "Images"
msgstr "Изображения"

#: data/gtk/preferences.blp:29
msgid "High Quality Images"
msgstr "Изображения высокого качества"

#: data/gtk/preferences.blp:30
msgid "Save game covers losslessly at the cost of storage"
msgstr "Сохранение обложек игр без потерь за счет хранилища"

#: data/gtk/preferences.blp:35
msgid "Danger Zone"
msgstr "Небезопасная область"

#: data/gtk/preferences.blp:39
msgid "Remove All Games"
msgstr "Удалить все игры"

#: data/gtk/preferences.blp:65
msgid "Import Games Automatically"
msgstr "Импортировать игры автоматически"

#: data/gtk/preferences.blp:69
msgid "Remove Uninstalled Games"
msgstr "Удалять деинсталлированные игры"

#: data/gtk/preferences.blp:74
msgid "Sources"
msgstr "Источники"

#: data/gtk/preferences.blp:78 cartridges/importer/steam_source.py:114
msgid "Steam"
msgstr "Steam"

#: data/gtk/preferences.blp:87 data/gtk/preferences.blp:114
#: data/gtk/preferences.blp:149 data/gtk/preferences.blp:192
#: data/gtk/preferences.blp:219 data/gtk/preferences.blp:246
#: data/gtk/preferences.blp:273
msgid "Install Location"
msgstr "Место установки"

#: data/gtk/preferences.blp:105 data/gtk/window.blp:565
#: cartridges/importer/lutris_source.py:107
msgid "Lutris"
msgstr "Lutris"

#: data/gtk/preferences.blp:131
msgid "Import Steam Games"
msgstr "Импорт игр Steam"

#: data/gtk/preferences.blp:135
msgid "Import Flatpak Games"
msgstr "Импорт игр Flatpak"

#: data/gtk/preferences.blp:140 cartridges/importer/heroic_source.py:355
msgid "Heroic"
msgstr "Heroic"

#: data/gtk/preferences.blp:166
msgid "Import Epic Games"
msgstr "Импорт игр Epic"

#: data/gtk/preferences.blp:170
msgid "Import GOG Games"
msgstr "Импорт игр GOG"

#: data/gtk/preferences.blp:174
msgid "Import Amazon Games"
msgstr "Импорт игр Amazon"

#: data/gtk/preferences.blp:178
msgid "Import Sideloaded Games"
msgstr "Импорт сторонних игр"

#: data/gtk/preferences.blp:183 cartridges/importer/bottles_source.py:86
msgid "Bottles"
msgstr "Bottles"

#: data/gtk/preferences.blp:210 cartridges/importer/itch_source.py:81
msgid "itch"
msgstr "itch"

#: data/gtk/preferences.blp:237 cartridges/importer/legendary_source.py:97
msgid "Legendary"
msgstr "Legendary"

#: data/gtk/preferences.blp:264 cartridges/importer/retroarch_source.py:142
msgid "RetroArch"
msgstr "RetroArch"

#: data/gtk/preferences.blp:291 cartridges/importer/flatpak_source.py:143
msgid "Flatpak"
msgstr "Flatpak"

#. The location of the system-wide data directory
#: data/gtk/preferences.blp:301
msgid "System Location"
msgstr "Расположение системного каталога"

#. The location of the user-specific data directory
#: data/gtk/preferences.blp:319
msgid "User Location"
msgstr "Расположение каталога пользователя"

#: data/gtk/preferences.blp:336
msgid "Import Game Launchers"
msgstr "Импорт средств запуска игр"

#: data/gtk/preferences.blp:341 cartridges/importer/desktop_source.py:215
msgid "Desktop Entries"
msgstr "Интеграция в среду рабочего стола"

#: data/gtk/preferences.blp:353 data/gtk/window.blp:563
msgid "SteamGridDB"
msgstr "SteamGridDB"

#: data/gtk/preferences.blp:357
msgid "Authentication"
msgstr "Аутентификация"

#: data/gtk/preferences.blp:360
msgid "API Key"
msgstr "API-ключ"

#: data/gtk/preferences.blp:368
msgid "Use SteamGridDB"
msgstr "Использовать SteamGridDB"

#: data/gtk/preferences.blp:369
msgid "Download images when adding or importing games"
msgstr "Загрузка изображений при добавлении или импорте игр"

#: data/gtk/preferences.blp:373
msgid "Prefer Over Official Images"
msgstr "Отдавать предпочтение официальным изображениям"

#: data/gtk/preferences.blp:377
msgid "Prefer Animated Images"
msgstr "Отдавать предпочтение анимированным изображениям"

#: data/gtk/preferences.blp:383
msgid "Update Covers"
msgstr "Обновить обложки"

#: data/gtk/preferences.blp:384
msgid "Fetch covers for games already in your library"
msgstr "Получите обложки для игр, которые уже есть в вашей библиотеке"

#: data/gtk/preferences.blp:389
msgid "Update"
msgstr "Обновить"

#: data/gtk/window.blp:6 data/gtk/window.blp:14
msgid "No Games Found"
msgstr "Игры не найдены"

#: data/gtk/window.blp:7 data/gtk/window.blp:15
msgid "Try a different search"
msgstr "Попробуйте другой поиск"

#: data/gtk/window.blp:21
msgid "No Games"
msgstr "Игр нет"

#: data/gtk/window.blp:22
msgid "Use the + button to add games"
msgstr "Используйте кнопку «+» для добавления игр"

#: data/gtk/window.blp:40
msgid "No Hidden Games"
msgstr "Нет скрытых игр"

#: data/gtk/window.blp:41
msgid "Games you hide will appear here"
msgstr "Здесь появятся скрытые игры"

#: data/gtk/window.blp:76 data/gtk/window.blp:113 cartridges/main.py:249
msgid "All Games"
msgstr "Все игры"

#: data/gtk/window.blp:140 cartridges/main.py:251
msgid "Added"
msgstr "Добавлено"

#: data/gtk/window.blp:162
msgid "Imported"
msgstr "Импортировано"

#: data/gtk/window.blp:260
msgid "Hidden Games"
msgstr "Скрытые игры"

#: data/gtk/window.blp:368
msgid "Game Title"
msgstr "Название игры"

#: data/gtk/window.blp:425
msgid "Play"
msgstr "Играть"

#: data/gtk/window.blp:502
msgid "Sort"
msgstr "Сортировать"

#: data/gtk/window.blp:505
msgid "A-Z"
msgstr "А-Я"

#: data/gtk/window.blp:511
msgid "Z-A"
msgstr "Я-А"

#: data/gtk/window.blp:517
msgid "Newest"
msgstr "Сначала новые"

#: data/gtk/window.blp:523
msgid "Oldest"
msgstr "Сначала старые"

#: data/gtk/window.blp:529
msgid "Last Played"
msgstr "Последняя игра"

#: data/gtk/window.blp:536
msgid "Show Hidden"
msgstr "Показать скрытые"

#: data/gtk/window.blp:545
msgid "About Cartridges"
msgstr "О приложении"

#: data/gtk/window.blp:562
msgid "IGDB"
msgstr "IGDB"

#: data/gtk/window.blp:564
msgid "ProtonDB"
msgstr "ProtonDB"

#: data/gtk/window.blp:566
msgid "HowLongToBeat"
msgstr "HowLongToBeat"

#. The variable is the title of the game
#: cartridges/main.py:226 cartridges/game.py:125
msgid "{} launched"
msgstr "{} - запущена"

#. Translators: Replace this with Your Name, Your Name <your.email@example.com>, or Your Name https://your-site.com for it to show up in the About dialog.
#: cartridges/main.py:291
msgid "translator-credits"
msgstr "Ser82-png"

#. The variable is the date when the game was added
#: cartridges/window.py:382
msgid "Added: {}"
msgstr "Добавлено: {}"

#: cartridges/window.py:385
msgid "Never"
msgstr "Никогда"

#. The variable is the date when the game was last played
#: cartridges/window.py:389
msgid "Last played: {}"
msgstr "Последний раз запускалась: {}"

#: cartridges/details_dialog.py:82
msgid "Apply"
msgstr "Применить"

#: cartridges/details_dialog.py:88
msgid "Add New Game"
msgstr "Добавить новую игру"

#: cartridges/details_dialog.py:89
msgid "Add"
msgstr "Добавить"

#: cartridges/details_dialog.py:99
msgid "Executables"
msgstr "Исполняемые"

#. Translate this string as you would translate "file"
#: cartridges/details_dialog.py:114
msgid "file.txt"
msgstr "file.txt"

#. As in software
#: cartridges/details_dialog.py:116
msgid "program"
msgstr "программа"

#. Translate this string as you would translate "path to {}"
#: cartridges/details_dialog.py:121 cartridges/details_dialog.py:123
msgid "C:\\path\\to\\{}"
msgstr "C:\\путь\\к\\{}"

#. Translate this string as you would translate "path to {}"
#: cartridges/details_dialog.py:127 cartridges/details_dialog.py:129
msgid "/path/to/{}"
msgstr "/путь/к/{}"

#: cartridges/details_dialog.py:134
msgid ""
"To launch the executable \"{}\", use the command:\n"
"\n"
"<tt>\"{}\"</tt>\n"
"\n"
"To open the file \"{}\" with the default application, use:\n"
"\n"
"<tt>{} \"{}\"</tt>\n"
"\n"
"If the path contains spaces, make sure to wrap it in double quotes!"
msgstr ""
"Чтобы запустить исполняемый файл \"{}\", выполните команду:\n"
"\n"
"<tt>\"{}\"</tt>\n"
"\n"
"Чтобы открыть файл \"{}\" с помощью приложения по умолчанию, используйте:\n"
"\n"
"<tt>{} \"{}\"</tt>\n"
"\n"
"Если путь содержит пробелы, обязательно заключите его в двойные кавычки!"

#: cartridges/details_dialog.py:176 cartridges/details_dialog.py:182
msgid "Couldn't Add Game"
msgstr "Не удалось добавить игру"

#: cartridges/details_dialog.py:176 cartridges/details_dialog.py:218
msgid "Game title cannot be empty."
msgstr "Название игры не может быть пустым."

#: cartridges/details_dialog.py:182 cartridges/details_dialog.py:226
msgid "Executable cannot be empty."
msgstr "Исполняемый файл не может быть пустым."

#: cartridges/details_dialog.py:217 cartridges/details_dialog.py:225
msgid "Couldn't Apply Preferences"
msgstr "Не удалось применить параметры"

#. The variable is the title of the game
#: cartridges/game.py:139
msgid "{} hidden"
msgstr "{} - скрытая"

#: cartridges/game.py:139
msgid "{} unhidden"
msgstr "{} - не скрыта"

#. The variable is the title of the game
<<<<<<< HEAD
#: cartridges/game.py:153
#, fuzzy
msgid "{} removed"
msgstr "{} удалена"
=======
#. The variable is the number of games removed. This comes after the text "{} games imported, ".
#: cartridges/game.py:153 cartridges/importer/importer.py:384
msgid "{} removed"
msgid_plural "{} removed"
msgstr[0] "{} удалена"
msgstr[1] "{} удалены"
msgstr[2] "{} удалено"
>>>>>>> 91cab62f

#: cartridges/preferences.py:136
msgid "All games removed"
msgstr "Все игры удалены"

#: cartridges/preferences.py:188
msgid ""
"An API key is required to use SteamGridDB. You can generate one {}here{}."
msgstr ""
"Для использования SteamGridDB требуется ключ API. Вы можете сгенерировать "
"его {}здесь{}."

#: cartridges/preferences.py:203
msgid "Downloading covers…"
msgstr "Скачивание обложек…"

#: cartridges/preferences.py:222
msgid "Covers updated"
msgstr "Обложки обновлены"

#: cartridges/preferences.py:370
msgid "Installation Not Found"
msgstr "Установка не найдена"

#: cartridges/preferences.py:371
msgid "Select a valid directory"
msgstr "Выберите действующий каталог"

#: cartridges/preferences.py:407 cartridges/importer/importer.py:317
msgid "Warning"
msgstr "Предупреждение"

#: cartridges/preferences.py:441
msgid "Invalid Directory"
msgstr "Неверный каталог"

#: cartridges/preferences.py:447
msgid "Set Location"
msgstr "Установить расположение"

#: cartridges/utils/create_dialog.py:33 cartridges/importer/importer.py:318
msgid "Dismiss"
msgstr "Отклонить"

#: cartridges/utils/relative_date.py:30
msgid "Today"
msgstr "Сегодня"

#: cartridges/utils/relative_date.py:32
msgid "Yesterday"
msgstr "Вчера"

#: cartridges/utils/relative_date.py:36
msgid "Last Week"
msgstr "На прошлой неделе"

#: cartridges/utils/relative_date.py:38
msgid "This Month"
msgstr "В этом месяце"

#: cartridges/utils/relative_date.py:40
msgid "Last Month"
msgstr "В прошлом месяце"

#: cartridges/utils/relative_date.py:44
msgid "Last Year"
msgstr "В прошедшем году"

#: cartridges/importer/importer.py:144
msgid "Importing Games…"
msgstr "Импорт игр…"

#: cartridges/importer/importer.py:337
msgid "The following errors occured during import:"
msgstr "При импорте возникли следующие ошибки:"

#: cartridges/importer/importer.py:366
msgid "No new games found"
msgstr "Новых игр не найдено"

<<<<<<< HEAD
#. The variable is the number of games.
#: cartridges/importer/importer.py:379
#, fuzzy
=======
#. The variable is the number of games imported
#: cartridges/importer/importer.py:380
>>>>>>> 91cab62f
msgid "{} game imported"
msgid_plural "{} games imported"
msgstr[0] "{} игра импортирована"
msgstr[1] "{} игры импортировано"
msgstr[2] "{} игр импортировано"

#. The variable is the number of games. This text comes after "{0} games imported".
#: cartridges/importer/importer.py:383
#, fuzzy
msgid ", {} removed"
msgid_plural ", {} removed"
msgstr[0] "{} удалена"
msgstr[1] "{} удалена"
msgstr[2] "{} удалена"

#. The variable is the name of the source
#: cartridges/importer/location.py:34
msgid "Select the {} cache directory."
msgstr "Выберите каталог кэша {}."

#. The variable is the name of the source
#: cartridges/importer/location.py:36
msgid "Select the {} configuration directory."
msgstr "Выберите каталог конфигурации {}."

#. The variable is the name of the source
#: cartridges/importer/location.py:38
msgid "Select the {} data directory."
msgstr "Выберите каталог данных {}."

#: cartridges/importer/retroarch_source.py:129
msgid "No RetroArch Core Selected"
msgstr "Ядро RetroArch не выбрано"

#. The variable is a newline separated list of playlists
#: cartridges/importer/retroarch_source.py:131
msgid "The following playlists have no default core:"
msgstr "Следующие плейлисты не имеют установленного по умолчанию ядра:"

#: cartridges/importer/retroarch_source.py:133
msgid "Games with no core selected were not imported"
msgstr "Игры без выбранного ядра не были импортированы"

#: cartridges/store/managers/sgdb_manager.py:46
msgid "Couldn't Authenticate SteamGridDB"
msgstr "Не удалось пройти аутентификацию SteamGridDB"

#: cartridges/store/managers/sgdb_manager.py:47
msgid "Verify your API key in preferences"
msgstr "Проверьте ключ API-ключ в параметрах"

#, fuzzy
#~ msgid "1 game imported"
#~ msgid_plural "{} games imported"
#~ msgstr[0] "1 игра импортирована"
#~ msgstr[1] "{} игры импортировано"
#~ msgstr[2] "{} игры импортировано"

#, fuzzy
#~ msgid "1 removed"
#~ msgid_plural "{} removed"
#~ msgstr[0] "1 удалена"
#~ msgstr[1] "{} удалено"
#~ msgstr[2] "{} удалено"

#~ msgid "Cache Location"
#~ msgstr "Расположение кэша"

#~ msgid "Library"
#~ msgstr "Библиотека"

#~ msgid "Show preferences"
#~ msgstr "Показать параметры"

#~ msgid "Shortcuts"
#~ msgstr "Комбинации клавиш"

#~ msgid "Open menu"
#~ msgstr "Открыть меню"

#~ msgid "Add new game"
#~ msgstr "Добавить новую игру"

#~ msgid "Import games"
#~ msgstr "Импорт игр"

#~ msgid "Back"
#~ msgstr "Назад"

#~ msgid "Search games"
#~ msgstr "Поиск игр"

#~ msgid "Search hidden games"
#~ msgstr "Поиск скрытых игр"

#~ msgid "Terminal"
#~ msgstr "Терминал"

#~ msgid "Used only by games that require one to run"
#~ msgstr "Используется только играми, требующими его запуска"

#~ msgid "Custom"
#~ msgstr "Пользовательский"

#~ msgid "The title of the game"
#~ msgstr "Название игры"

#~ msgid "Developer"
#~ msgstr "Разработчик"

#~ msgid "File to open or command to run when launching the game"
#~ msgstr "Файл для открытия или команда для запуска игры"

#~ msgid "Confirm"
#~ msgstr "Подтвердить"

#, fuzzy
#~| msgid "The Steam directory cannot be found."
#~ msgid "Directory not Valid"
#~ msgstr "Не удалось найти каталог Steam."

#~ msgid "Cache"
#~ msgstr "Кэш"

#~ msgid "Configuration"
#~ msgstr "Конфигурация"

#~ msgid "Invalid {} Location for {{}}"
#~ msgstr "Неверное расположение {} для {{}}"

#~ msgid "Pick a new one or disable the source in preferences"
#~ msgstr "Выберите новый или отключите имеющийся источник в параметрах"

#~ msgid "Steam Install Location"
#~ msgstr "Место установки Steam"

#~ msgid "Lutris Install Location"
#~ msgstr "Место установки Lutris"

#~ msgid "Heroic Install Location"
#~ msgstr "Место установки Heroic"

#~ msgid "Bottles Install Location"
#~ msgstr "Место установки Bottles"

#~ msgid "Cache Not Found"
#~ msgstr "Кэш не найден"

#~ msgid "Select the Lutris cache directory."
#~ msgstr "Выберите каталог кэша Lutris."

#~ msgid "Directory to use when importing games"
#~ msgstr "Каталог для импорта игр"

#~ msgid "Extra Steam Libraries"
#~ msgstr "Дополнительные библиотеки Steam"

#~ msgid "Select other directories where you have Steam games installed"
#~ msgstr "Выберите другие каталоги, в которых у вас установлены игры из Steam"

#~ msgid "Clear"
#~ msgstr "Очистить"

#~ msgid "Directory to use when importing game covers"
#~ msgstr "Каталог для импорта обложек игр"

#~ msgid "Details"
#~ msgstr "Подробности"

#~ msgid "No new games were found on your system."
#~ msgstr "В вашей системе не найдено новых игр."

#~ msgid "Successfully imported 1 game."
#~ msgstr "Успешно импортирована 1 игра."

#~ msgid "Successfully imported {} games."
#~ msgstr "Успешно импортировано {} игр."

#~ msgid ""
#~ "Looks like you have multiple Steam libraries. Would you like to add them "
#~ "in preferences?"
#~ msgstr ""
#~ "Похоже, у вас несколько библиотек Steam. Хотите добавить их в параметрах?"

#~ msgid "Launch your games"
#~ msgstr "Запускайте свои игры"

#, python-brace-format
#~ msgid "Last played: {last_played_date}"
#~ msgstr "Последняя игра: {last_played_date}"

#, python-brace-format
#~ msgid "Successfully imported {games_no} games."
#~ msgstr "Успешно импортировано {games_no} игр."

#, python-brace-format
#~ msgid "C:\\path\\to\\{file_name}"
#~ msgstr "C:\\путь\\к\\{file_name}"

#, python-brace-format
#~ msgid "/path/to/{file_name}"
#~ msgstr "/путь/к/{file_name}"

#, fuzzy
#~| msgid "General"
#~ msgctxt "shortcuts window"
#~ msgid "General"
#~ msgstr "Основное"

#, fuzzy
#~| msgid "Search"
#~ msgctxt "shortcuts window"
#~ msgid "Search"
#~ msgstr "Поиск"

#, fuzzy
#~| msgid "Undo"
#~ msgctxt "shortcuts window"
#~ msgid "Undo"
#~ msgstr "Отменить"

#~ msgid "First stable release"
#~ msgstr "Первый стабильный выпуск"

#~ msgctxt "shortcut window"
#~ msgid "General"
#~ msgstr "Основное"

#~ msgctxt "shortcut window"
#~ msgid "Search"
#~ msgstr "Поиск"

#~ msgctxt "shortcut window"
#~ msgid "Undo"
#~ msgstr "Отменить"

#~ msgid "Couldn't Import Games"
#~ msgstr "Не удалось импортировать игры"

#~ msgid "The Bottles directory cannot be found."
#~ msgstr "Не удалось найти каталог Bottles."

#~ msgid "Set Bottles Location"
#~ msgstr "Установить расположение Bottles"

#~ msgid "No new games were found in the Bottles library."
#~ msgstr "В библиотеке Bottles не было найдено новых игр."

#~ msgid "Bottles Games Imported"
#~ msgstr "Игры Bottles импортированы"

#~ msgid "The Heroic directory cannot be found."
#~ msgstr "Не удалось найти каталог Heroic."

#~ msgid "Heroic Games Imported"
#~ msgstr "Игры Heroic импортированы"

#~ msgid "No new games were found in the Steam library."
#~ msgstr "В библиотеке Steam новых игр не найдено."

#~ msgid "Talking to Steam"
#~ msgstr "Общение со Steam"<|MERGE_RESOLUTION|>--- conflicted
+++ resolved
@@ -9,16 +9,10 @@
 msgstr ""
 "Project-Id-Version: cartridges\n"
 "Report-Msgid-Bugs-To: \n"
-<<<<<<< HEAD
-"POT-Creation-Date: 2024-11-03 16:33+0100\n"
-"PO-Revision-Date: 2023-12-15 13:10+0000\n"
-"Last-Translator: Сергей <asvmail.as@gmail.com>\n"
-=======
-"POT-Creation-Date: 2024-11-02 23:03+0100\n"
+"POT-Creation-Date: 2024-11-05 14:01+0100\n"
 "PO-Revision-Date: 2024-11-05 09:49+0000\n"
 "Last-Translator: Weblate Translation Memory <noreply-mt-weblate-translation-"
 "memory@weblate.org>\n"
->>>>>>> 91cab62f
 "Language-Team: Russian <https://hosted.weblate.org/projects/cartridges/"
 "cartridges/ru/>\n"
 "Language: ru\n"
@@ -74,7 +68,7 @@
 msgstr "Редактировать подробности об игре"
 
 #: data/page.kramo.Cartridges.metainfo.xml.in:52 data/gtk/help-overlay.blp:19
-#: data/gtk/window.blp:543 cartridges/details_dialog.py:276
+#: data/gtk/window.blp:543 cartridges/details_dialog.py:279
 #: cartridges/importer/importer.py:319 cartridges/importer/importer.py:369
 msgid "Preferences"
 msgstr "Параметры"
@@ -477,31 +471,31 @@
 msgid "Add"
 msgstr "Добавить"
 
-#: cartridges/details_dialog.py:99
+#: cartridges/details_dialog.py:102
 msgid "Executables"
 msgstr "Исполняемые"
 
 #. Translate this string as you would translate "file"
-#: cartridges/details_dialog.py:114
+#: cartridges/details_dialog.py:117
 msgid "file.txt"
 msgstr "file.txt"
 
 #. As in software
-#: cartridges/details_dialog.py:116
+#: cartridges/details_dialog.py:119
 msgid "program"
 msgstr "программа"
 
 #. Translate this string as you would translate "path to {}"
-#: cartridges/details_dialog.py:121 cartridges/details_dialog.py:123
+#: cartridges/details_dialog.py:124 cartridges/details_dialog.py:126
 msgid "C:\\path\\to\\{}"
 msgstr "C:\\путь\\к\\{}"
 
 #. Translate this string as you would translate "path to {}"
-#: cartridges/details_dialog.py:127 cartridges/details_dialog.py:129
+#: cartridges/details_dialog.py:130 cartridges/details_dialog.py:132
 msgid "/path/to/{}"
 msgstr "/путь/к/{}"
 
-#: cartridges/details_dialog.py:134
+#: cartridges/details_dialog.py:137
 msgid ""
 "To launch the executable \"{}\", use the command:\n"
 "\n"
@@ -523,19 +517,19 @@
 "\n"
 "Если путь содержит пробелы, обязательно заключите его в двойные кавычки!"
 
-#: cartridges/details_dialog.py:176 cartridges/details_dialog.py:182
+#: cartridges/details_dialog.py:179 cartridges/details_dialog.py:185
 msgid "Couldn't Add Game"
 msgstr "Не удалось добавить игру"
 
-#: cartridges/details_dialog.py:176 cartridges/details_dialog.py:218
+#: cartridges/details_dialog.py:179 cartridges/details_dialog.py:221
 msgid "Game title cannot be empty."
 msgstr "Название игры не может быть пустым."
 
-#: cartridges/details_dialog.py:182 cartridges/details_dialog.py:226
+#: cartridges/details_dialog.py:185 cartridges/details_dialog.py:229
 msgid "Executable cannot be empty."
 msgstr "Исполняемый файл не может быть пустым."
 
-#: cartridges/details_dialog.py:217 cartridges/details_dialog.py:225
+#: cartridges/details_dialog.py:220 cartridges/details_dialog.py:228
 msgid "Couldn't Apply Preferences"
 msgstr "Не удалось применить параметры"
 
@@ -549,20 +543,10 @@
 msgstr "{} - не скрыта"
 
 #. The variable is the title of the game
-<<<<<<< HEAD
 #: cartridges/game.py:153
 #, fuzzy
 msgid "{} removed"
 msgstr "{} удалена"
-=======
-#. The variable is the number of games removed. This comes after the text "{} games imported, ".
-#: cartridges/game.py:153 cartridges/importer/importer.py:384
-msgid "{} removed"
-msgid_plural "{} removed"
-msgstr[0] "{} удалена"
-msgstr[1] "{} удалены"
-msgstr[2] "{} удалено"
->>>>>>> 91cab62f
 
 #: cartridges/preferences.py:136
 msgid "All games removed"
@@ -643,14 +627,8 @@
 msgid "No new games found"
 msgstr "Новых игр не найдено"
 
-<<<<<<< HEAD
 #. The variable is the number of games.
 #: cartridges/importer/importer.py:379
-#, fuzzy
-=======
-#. The variable is the number of games imported
-#: cartridges/importer/importer.py:380
->>>>>>> 91cab62f
 msgid "{} game imported"
 msgid_plural "{} games imported"
 msgstr[0] "{} игра импортирована"
@@ -663,8 +641,8 @@
 msgid ", {} removed"
 msgid_plural ", {} removed"
 msgstr[0] "{} удалена"
-msgstr[1] "{} удалена"
-msgstr[2] "{} удалена"
+msgstr[1] "{} удалены"
+msgstr[2] "{} удалено"
 
 #. The variable is the name of the source
 #: cartridges/importer/location.py:34
