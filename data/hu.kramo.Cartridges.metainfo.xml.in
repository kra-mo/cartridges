--- conflicted
+++ resolved
@@ -16,11 +16,7 @@
   <url type="contribute">https://github.com/kra-mo/cartridges/blob/main/CONTRIBUTING.md</url>
   <!-- developer_name tag deprecated with Appstream 1.0 -->
   <developer_name translatable="no">kramo</developer_name>
-<<<<<<< HEAD
-  <developer id="kramo.page">
-=======
   <developer id="page.kramo">
->>>>>>> 778caead
       <name translatable="no">kramo</name>
   </developer>
   <launchable type="desktop-id">@APP_ID@.desktop</launchable>
